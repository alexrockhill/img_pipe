--- conflicted
+++ resolved
@@ -1221,11 +1221,8 @@
         return depth_elecs,np.where(tdt_elec_types == 'depth')[0]
 
     def get_elecs(self, elecfile_prefix='TDT_elecs_all', roi=None):
-<<<<<<< HEAD
         '''utility function to get electrode coordinates of all electrodes in a certain anatomical region'''
 
-=======
->>>>>>> ced238cf
         if roi==None:
             return scipy.io.loadmat(os.path.join(self.elecs_dir,'%s.mat'%(elecfile_prefix)))
         else:
@@ -1234,11 +1231,8 @@
             #anatomy = elecfile['anatomy'][roi_indices,:]
             elecmatrix = elecfile['elecmatrix'][roi_indices,:]
             #eleclabels = elecfile['eleclabels'][roi_indices,:]
-<<<<<<< HEAD
             return elecmatrix #{'anatomy': anatomy, 'elecmatrix': elecmatrix, 'eleclabels': eleclabels}
-=======
             return {'elecmatrix': elecmatrix} #{'anatomy': anatomy, 'elecmatrix': elecmatrix, 'eleclabels': eleclabels}
->>>>>>> ced238cf
 
     def plot_brain(self, rois=[('pial',(0.8,0.8,0.8),1.0)], elecs=[], weights=[], gaussian=False):
         '''plots multiple meshes on one figure. Defaults to plotting both hemispheres of the pial surface.
