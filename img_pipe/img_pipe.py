# FreeCoG Imaging Pipeline 
# Authors: Liberty Hamilton, Morgan Lee, David Chang, Zachary Greenberg
# Department of Neurological Surgery
# University of California, San Francisco
# Date Last Edited: March 9, 2017
#
# This file contains the Chang Lab imaging pipeline (freeCoG)
# as one importable python class for running a patients
# brain surface reconstruction and electrode localization/labeling

import os
import glob
import pickle

import nibabel as nib

import numpy as np
import scipy
import scipy.io
import matplotlib
matplotlib.use('Agg')
from matplotlib import pyplot as plt
from matplotlib import cm
from matplotlib.backends.backend_pdf import PdfPages
from surface_warping_scripts.make_outer_surf import make_outer_surf # From ielu
from surface_warping_scripts.project_electrodes_anydirection import *

# For CT to MRI registration
from nipy.core.api import AffineTransform
import nipy.algorithms
import nipy.algorithms.resample
import nipy.algorithms.registration.histogram_registration

class freeCoG:
    ''' This defines the class freeCoG, which creates a patient object      
    for use in creating brain surface reconstructions, electrode placement,     
    and warping.        
    
    To initialize a patient, you must provide the subject ID, hemisphere,       
    freesurfer subjects directory, and (optionally) the freesurfer      
    executable directory. If these aren't specified they will default to the environment
    variables $SUBJECTS_DIR and $FREESURFER_HOME.
    
    For example:        
    
    >>> subj = 'EC1'     
    >>> subj_dir = '/usr/local/freesurfer/subjects'      
    >>> hem = 'rh'       
    >>> fs_dir = '/usr/local/freesurfer'     
    >>> patient = img_pipe.freeCoG(subj = subj, subj_dir = subj_dir, hem = hem, fs_dir = fs_dir)

    Attributes:         
        subj [str]: the subject ID      
        subj_dir [str]: the freesurfer subjects directory (e.g. /usr/local/freesurfer/subjects)     
        hem [str]: 'lh', 'rh', or 'stereo' -- the hemisphere of implantation        
        CT_dir [str]: the directory for CT imaging data (usually [subj_dir]/[subj]/CT)      
        elecs_dir [str]: the directory (usually [subj_dir]/[subj]/elecs)        
    '''

    def __init__(self, subj, hem, zero_indexed_electrodes=True, fs_dir=os.environ['FREESURFER_HOME'], subj_dir=os.environ['SUBJECTS_DIR']):
        '''
        subj: patient name (i.e. 'SUBJ_25')
        hem: patient hem of implantation ('lh' or 'rh')
        subj_dir: freesurfer subjects dir where you run img_pipe i.e. '/data_store2/imaging/subjects/'              
        fs_dir: the freesurfer executable directory (default: '/Applications/freesurfer')
        '''
        
        self.subj = subj
        self.subj_dir = subj_dir
        self.hem = hem
        self.img_pipe_dir = os.path.dirname(os.path.realpath(__file__))
        self.zero_indexed_electrodes = True

        #Freesurfer home directory
        self.fs_dir = fs_dir

        # CT_dir: dir for CT img data
        self.CT_dir = os.path.join(self.subj_dir, self.subj, 'CT')

        # elecs_dir: dir for elecs coordinates
        self.elecs_dir = os.path.join(self.subj_dir, self.subj, 'elecs')

        # Meshes directory for matlab/python meshes
        self.mesh_dir = os.path.join(self.subj_dir, self.subj, 'Meshes')
        surf_file = os.path.join(self.subj_dir, self.subj, 'Meshes', self.hem+'_pial_trivert.mat')
        if os.path.isfile(surf_file):
            self.pial_surf_file = dict()
            self.pial_surf_file['lh'] = os.path.join(self.subj_dir, self.subj, 'Meshes', 'lh_pial_trivert.mat')
            self.pial_surf_file['rh'] = os.path.join(self.subj_dir, self.subj, 'Meshes', 'rh_pial_trivert.mat')

        # surf directory
        self.surf_dir = os.path.join(self.subj_dir, self.subj, 'surf')

        # mri directory
        self.mri_dir = os.path.join(self.subj_dir, self.subj, 'mri')

        #if paths are not the default paths in the shell environment:
        os.environ['FREESURFER_HOME'] = fs_dir
        os.environ['SUBJECTS_DIR'] = subj_dir

    def prep_recon(self):
        '''Prepares file directory structure of subj_dir, copies acpc-aligned               
        T1.nii to the 'orig' directory and converts to mgz format.'''       

        # navigate to directory with subject freesurfer folders           
        # and make a new folder for the patient

        if not os.path.isdir(os.path.join(self.subj_dir, self.subj)):
            print("Making subject directory")
            os.mkdir(self.subj)

        # create elecs folders
        if not os.path.isdir(self.elecs_dir):
            print("Making electrodes directory")
            os.mkdir(self.elecs_dir)

        # create mri and orig folders
        if not os.path.isdir(self.mri_dir):
            os.mkdir(self.mri_dir)

        orig_dir = os.path.join(self.subj_dir, self.subj, 'mri', 'orig')
        if not os.path.isdir(orig_dir):
            os.mkdir(orig_dir)

        T1_file = os.path.join(self.subj_dir, self.subj, 'acpc', 'T1.nii')
        os.system('cp %s %s' %(T1_file, orig_dir))

        # convert T1 to freesurfer 001.mgz format
        T1_file2 = os.path.join(orig_dir, 'T1.nii')
        T1_mgz = os.path.join(orig_dir, '001.mgz')
        os.system('mri_convert %s %s'%(T1_file2, T1_mgz))

    def get_recon(self, flag_T3 = '-3T', openmp_flag='-openmp 12', gpu_flag=''):        
        '''Runs freesurfer recon-all for surface reconstruction.                
        Use flag_T3 = '-3T' if using scans from a 3T scanner, otherwise set flag_T3=''             
        openmp_flag = '-openmp 12' uses 12 cores and multithreading         
        to make recon-all faster. Otherwise use openmp_flag = ''        
        gpu_flag = '-use-gpu' if you want to run code on the GPU (some steps run faster)        
            otherwise use gpu_flag='' '''       
        os.system('recon-all -subjid %s -sd %s -all %s %s %s' % (self.subj, self.subj_dir, flag_T3, openmp_flag, gpu_flag))

        self.pial_surf_file = dict()
        self.pial_surf_file['lh'] = os.path.join(self.subj_dir, self.subj, 'Meshes', 'lh_pial_trivert.mat')
        self.pial_surf_file['rh'] = os.path.join(self.subj_dir, self.subj, 'Meshes', 'rh_pial_trivert.mat')

        #create gyri labels directory
        gyri_labels_dir = os.path.join(self.subj_dir, self.subj, 'label', 'gyri')
        if not os.path.isdir(gyri_labels_dir):
            os.mkdir(gyri_labels_dir)
            # This version of mri_annotation2label uses the coarse labels from the Desikan-Killiany Atlas
            os.system('mri_annotation2label --subject %s --hemi %s --surface pial --outdir %s'\
                %(self.subj, self.hem, gyri_labels_dir))

    def check_pial(self):
        '''Opens Freeview with the orig.mgz MRI loaded along with the pial surface. 
        User should scroll through to check that the pial surface corresponds correctly
        to the MRI.'''
        brain_mri = os.path.join(self.subj_dir, self.subj, 'mri', 'brain.mgz')
        lh_pial = os.path.join(self.subj_dir, self.subj, 'surf', 'lh.pial')
        rh_pial = os.path.join(self.subj_dir, self.subj, 'surf', 'rh.pial')
        os.system("freeview --volume %s --surface %s --surface %s --viewport 'coronal'" % (brain_mri, lh_pial, rh_pial))

    def make_dural_surf(self, radius=3, num_iter=30, dilate=0.0):
        '''
        Create smoothed dural surface for projecting electrodes to.
        '''
        # Create mask of pial surface
        hems = ['lh', 'rh']
        for hem in hems:
            print("Creating mask of %s pial surface"%(hem))
            pial_surf = os.path.join(self.subj_dir, self.subj, 'surf', hem+'.pial')
            pial_fill_image = os.path.join(self.subj_dir, self.subj, 'surf', hem+'.pial.filled.mgz')
            if not os.path.isfile(pial_fill_image):
                os.system('mris_fill -c -r 1 %s %s'%(pial_surf, pial_fill_image))
            outfile = os.path.join(self.subj_dir, self.subj, 'surf', hem+'.pial.outer')

            if os.path.isfile(pial_fill_image):
                # Create outer surface of this pial surface
                print("Creating outer surface for the filled pial surface %s"%(pial_fill_image))
                make_outer_surf(pial_surf, pial_fill_image, radius, outfile) # this is from ielu

                os.system('mris_extract_main_component %s %s-main'%(outfile, outfile))
                dura_surf = os.path.join(self.subj_dir, self.subj, 'surf', hem+'.dural')
                os.system('mris_smooth -nw -n %d %s-main %s'%(num_iter, outfile, dura_surf))

                if dilate != 0:
                    print("Dilating surface by %d mm"%(dilate))
                    if dilate > 0:
                        print("Multiplying dilate value by -1 to get outward dilation")
                        dilate = -1*dilate
                    os.system('mris_expand %s %d %s'%(dura_surf, dilate, dura_surf))
            else:
                print("Failed to create %s, check inputs."%(pial_fill_image))
        
        self.convert_fsmesh2mlab(mesh_name = 'dural')

    def mark_electrodes(self):
        ''' Launch the electrode picker for this subject. The electrode
        picker requires the Qt4Agg backend, so is launched via an external
        python script. 

        Inputs to the electrode_picker.py script include the subject directory and the hemisphere
        of implantation.
        '''
        individual_elecs_dir = os.path.join(self.subj_dir,self.subj,'elecs','individual_elecs')
        if not os.path.isdir(individual_elecs_dir):
            print("Creating directory %s"%(individual_elecs_dir))
            os.mkdir(individual_elecs_dir)
        print("Launching electrode picker")
        epicker = os.path.join(self.img_pipe_dir, 'SupplementalScripts', 'electrode_picker.py')
        os.system('python %s %s %s'%(epicker, os.path.join(self.subj_dir, self.subj), self.hem))

    def convert_fsmesh2mlab(self, mesh_name='pial'):
        '''Creates surface mesh triangle and vertex .mat files
        If no argument for mesh_name is given, lh.pial and rh.pial
        are converted into lh_pial_trivert.mat and rh_pial_trivert.mat
        in the Meshes directory (for use in python) and *_lh_pial.mat
        and *_rh_pial.mat for use in MATLAB.
        Other potential mesh_name values could be 'white' or 'inflated'.'''

        hems = ['lh', 'rh']

        if not os.path.isdir(self.mesh_dir):
            print('Making Meshes Directory')
            # Make the Meshes directory in subj_dir if it does not yet exist
            os.mkdir(self.mesh_dir)

        # Loop through hemispheres for this mesh, create one .mat file for each
        for h in hems:
            print("Making %s mesh"%(h))
            mesh_surf = os.path.join(self.surf_dir, h+'.'+mesh_name)
            vert, tri = nib.freesurfer.read_geometry(mesh_surf)
            out_file = os.path.join(self.mesh_dir, '%s_%s_trivert.mat'%(h, mesh_name))
            out_file_struct = os.path.join(self.mesh_dir, '%s_%s_%s.mat'%(self.subj, h, mesh_name))
            scipy.io.savemat(out_file, {'tri': tri, 'vert': vert})

            cortex = {'tri': tri+1, 'vert': vert}
            scipy.io.savemat(out_file_struct, {'cortex': cortex})

        setattr(self, mesh_name+'_surf_file', out_file)
  
    def reg_img(self, source='CT.nii', target='orig.mgz'):
        '''Runs nmi coregistration between two images.
        Usually run as patient.reg_img('CT.nii','orig.mgz').'''

        source_file = os.path.join(self.CT_dir, source)
        target_file = os.path.join(self.mri_dir, target)

        print("Computing registration from %s to %s"%(source_file, target_file))
        ctimg  = nipy.load_image(source_file)
        mriimg = nipy.load_image(target_file)

        ct_cmap = ctimg.coordmap  
        mri_cmap = mriimg.coordmap

        # Compute registration
        ct_to_mri_reg = nipy.algorithms.registration.histogram_registration.HistogramRegistration(ctimg, mriimg, similarity='nmi')
        aff = ct_to_mri_reg.optimize('affine').as_affine()   

        ct_to_mri = AffineTransform(ct_cmap.function_range, mri_cmap.function_range, aff)  
        reg_CT = nipy.algorithms.resample.resample(ctimg, mri_cmap, ct_to_mri.inverse(), mriimg.shape)    

        outfile = os.path.join(self.CT_dir, 'r'+source)
        print("Saving registered CT image as %s"%(outfile))
        nipy.save_image(reg_CT, outfile)

    def interp_grid(self, nchans = 256, grid_basename='hd_grid'):
        '''Interpolates corners for an electrode grid
        given the four corners (in order, 1, 16, 241, 256), or for
        32 channel grid, 1, 8, 25, 32.'''

        corner_file = os.path.join(self.elecs_dir, 'individual_elecs', grid_basename+'_corners.mat')
        corners = scipy.io.loadmat(corner_file)['elecmatrix']
        elecmatrix = np.zeros((nchans, 3))
        #you can add your own grid dimensions and corner indices here, if needed
        if nchans == 256:
            corner_nums = [0, 15, 240, 255]
            nrows = 16
            ncols = 16
        elif nchans == 20:
            corner_nums = [0,4,15,19]
            nrows = 5
            ncols = 4 
        elif nchans == 32:
            corner_nums = [0, 7, 24, 31]
            nrows = 8
            ncols = 4
        elif nchans == 64:
            corner_nums = [0, 7, 56, 63]
            nrows = 8
            ncols = 8
        elif nchans == 128:
            corner_nums = [0,15,112,127]
            nrows = 16 
            ncols= 8
        elif nchans == 56:
            corner_nums = [0, 6, 49, 55]
            nrows = 7
            ncols = 8

        # Add the electrode coordinates for the corners
        for i in np.arange(4):
            elecmatrix[corner_nums[i],:] = corners[i,:]

        # Interpolate over one dimension (vertical columns from corner 1 to 2 and corner 3 to 4)
        # loop over x, y, and z coordinates
        for i in np.arange(3):
            elecmatrix[corner_nums[0]:corner_nums[1]+1,i] = np.linspace(elecmatrix[corner_nums[0],i], elecmatrix[corner_nums[1], i], nrows)
            elecmatrix[corner_nums[2]:corner_nums[3]+1,i] = np.linspace(elecmatrix[corner_nums[2],i], elecmatrix[corner_nums[3], i], nrows)

        grid = np.arange(nchans).reshape((nrows, ncols), order='F')

        # Now fill in the rows using the new data from the leftmost and rightmost columns
        for row in np.arange(nrows):
            for i in np.arange(3):
                elecmatrix[grid[row,:],i] = np.linspace(elecmatrix[row,i], elecmatrix[row+(grid[0,-1]-grid[0,0]),i], ncols)

        orig_file = os.path.join(self.elecs_dir, 'individual_elecs', '%s_orig.mat'%(grid_basename))
        scipy.io.savemat(orig_file, {'elecmatrix': elecmatrix} )

    def project_electrodes(self, elecfile_prefix='hd_grid', use_mean_normal=True, \
                                 surf_type='dural', \
                                 num_iter=30, dilate=0.0, grid=True):
        '''elecfile_prefix: prefix of the .mat file with the electrode coordinates matrix 
        use_mean_normal: whether to use mean normal vector (mean of the 4 normal vectors from the grid's 
        corner electrodes) as the projection direction
        surf_type: 'dural' or 'pial'
        projection_method: 'convex_hull','none','alphavol'
        num_iter: how many smoothing iterations when creating the dural surface
        
        Projects the electrodes of a grid based on the mean normal vector of the four grid
        corner electrodes that were manually localized from the registered CT.'''

        print('Projection Params: \n\t Grid Name: %s.mat \n\t Use Mean Normal: %s \n\t \
               Surface Type: %s \n\t Number of Smoothing Iterations (if using dural): %d'\
                %(elecfile_prefix,use_mean_normal,surf_type,num_iter))
        if grid: 
            corners_file = os.path.join(self.elecs_dir, 'individual_elecs', elecfile_prefix+'_corners.mat')
            elec_corners = scipy.io.loadmat(corners_file)['elecmatrix']
            elecfile_name = elecfile_prefix +'_orig'
            if not os.path.isdir(os.path.join(self.elecs_dir, 'individual_elecs', 'preproc')):
                print('Making preproc directory')
                os.mkdir(os.path.join(self.elecs_dir, 'individual_elecs','preproc'))
        else:
            elecfile_name = elecfile_prefix

        dural_mesh = os.path.join(self.subj_dir, self.subj, 'Meshes', self.subj + '_' + self.hem + '_dural.mat')
        if surf_type=='dural' and not os.path.isfile(dural_mesh):
            print('Creating dural surface mesh, using %d smoothing iterations'%(num_iter))
            self.make_dural_surf(num_iter=num_iter, dilate=dilate)

        if use_mean_normal and grid:
            #the corners draw out a 'rectangle', each side is a grid vector
            grid_vectors = elec_corners[1] - elec_corners[0], \
                           elec_corners[3] - elec_corners[2], \
                           elec_corners[3] - elec_corners[1], \
                           elec_corners[2] - elec_corners[0]
            #we can get 4 normal vectors from the 4 grid vectors 
            normal_vectors = [np.cross(grid_vectors[0],grid_vectors[2]), \
                              np.cross(grid_vectors[0],grid_vectors[3]), \
                              np.cross(grid_vectors[1],grid_vectors[2]), \
                              np.cross(grid_vectors[1],grid_vectors[3])]
            
            #normalize the normal vectors
            for vec in range(4):
                normal_vectors[vec] = normal_vectors[vec]/np.linalg.norm(normal_vectors[vec])

            #get all the normal vectors facing the same direction
            for vec in range(1,4):
                angle = np.arccos(np.dot(normal_vectors[vec],normal_vectors[vec-1])/(np.linalg.norm(normal_vectors[vec])*np.linalg.norm(normal_vectors[vec-1])))
                #flip the normal vector and see if angle between it and the previous normal vector is smaller
                flipped_angle = np.arccos(np.dot((-1.0*normal_vectors[vec]),normal_vectors[vec-1])/(np.linalg.norm(normal_vectors[vec])*np.linalg.norm(normal_vectors[vec-1])))
                if angle > flipped_angle:
                    normal_vectors[vec] = normal_vectors[vec]*-1.0
            print('Normal vectors: ' + str(normal_vectors))

            #take the mean of the 4 normal vectors
            mean_normal = np.array(normal_vectors).mean(axis=0)

            #mean normal vector should point outwards (laterally, not towards the center of the brain)
            #if it doesn't, flip the mean normal vector
            if (self.hem=='lh' and mean_normal[0] < 0) or (self.hem=='rh' and mean_normal[0] > 0):
                direction = [mean_normal[0],mean_normal[1],mean_normal[2]]
            else:
                direction = [-1.0*mean_normal[0],-1.0*mean_normal[1],-1.0*mean_normal[2]]

            # project the electrodes to the convex hull of the pial surface
            print('Projection direction vector: ', direction)
        else:
            proj_direction = raw_input('Enter a custom projection direction as a string (lh,rh,top,bottom,front,back,or custom): If none provided, will default to hemisphere: \n')
            if proj_direction == 'custom':
                x = raw_input('Enter projection vector\'s x-component: \n')
                y = raw_input('Enter projection vector\'s y-component: \n')
                z = raw_input('Enter projection vector\'s z-component: \n')
                direction = [float(x),float(y),float(z)]
            elif proj_direction not in ['lh','rh','top','bottom','front','back','custom']:
                direction = self.hem

        #if the grid is placed on the OFC, should create an ROI mesh with only frontal areas 
        roi = ''
        if elecfile_prefix == 'OFC_grid':
            pial_file = os.path.join(self.mesh_dir, self.subj+'_'+self.hem+'_pial.mat')
            orig_elec_file = os.path.join(self.elecs_dir, 'individual_elecs', elecfile_prefix+'_orig.mat')
            surface_warp_scripts_dir = os.path.join(self.img_pipe_dir, 'surface_warping_scripts')
            gyri_labels_dir = os.path.join(self.subj_dir, self.subj, 'label', 'gyri')
            if not os.path.isdir(gyri_labels_dir):
                os.mkdir(gyri_labels_dir)
                # This version of mri_annotation2label uses the coarse labels from the Desikan-Killiany Atlas
                os.system('mri_annotation2label --subject %s --hemi %s --surface pial --outdir %s'\
                    %(self.subj, self.hem, gyri_labels_dir))
            create_roi = matlab.MatlabCommand()
            create_roi.inputs.script = "addpath(genpath('%s'));\
                                        load('%s'); load('%s'); \
                                        make_ofc_roi('%s', '%s',cortex,0); "\
                                        %(surface_warp_scripts_dir, orig_elec_file, \
                                          pial_file, self.subj, self.hem)
            create_roi.run()
            roi = 'ofc_'

        print('::: Loading Mesh data :::')
        print os.path.join(self.subj_dir, self.subj, Meshes, '%s_%s_trivert.mat'%(self.hem, surf_type))
        cortex = scipy.io.loadmat(os.path.join(self.subj_dir, self.subj, Meshes, '%s_%s_trivert.mat'%(self.hem, surf_type)))
        tri, vert = cortex['tri'], cortex['vert']

        print('::: Projecting electrodes to mesh :::')
        elecmatrix = scipy.io.loadmat(os.path.join(self.subj_dir, self.subj, 'elecs', 'individual_elecs', '%s_orig.mat'%(elecfile_prefix)))['elecmatrix']
        print direction
        elecs_proj = project_electrodes_anydirection(tri, vert, elecmatrix, direction)
        scipy.io.savemat(os.path.join(self.subj_dir, self.subj, 'elecs', 'individual_elecs', '%s.mat'%(elecfile_prefix)),{'elecmatrix':elecs_proj})
        print('::: Done :::')

        #move files to preproc subfolder
        if grid:
            corner_file = os.path.join(self.elecs_dir, 'individual_elecs', elecfile_prefix+'_corners.mat')
            orig_file = os.path.join(self.elecs_dir, 'individual_elecs', elecfile_prefix+'_orig.mat')
            preproc_dir = os.path.join(self.elecs_dir, 'individual_elecs', 'preproc') 
            print('Moving %s to %s'%(orig_file, preproc_dir))
            os.system('mv %s %s'%(corner_file, preproc_dir))
            os.system('mv %s %s'%(orig_file, preproc_dir))
        return 

    def get_clinical_grid(self):
        '''Loads in HD grid coordinates and use a list
        of indices to extract downsampled grid.'''

        # load in clinical grid indices
        clingrid = scipy.io.loadmat(os.path.join(self.img_pipe_dir, 'SupplementalFiles','clingrid_inds.mat'))
        clingrid = clingrid.get('inds')

        # load in hd grid coordinates
        hd = scipy.io.loadmat(os.path.join(self.elecs_dir,'hd_grid.mat'))['elecmatrix']

        # get clinical grid coordinates
        clinicalgrid = hd[clingrid]
        clinicalgrid = clinicalgrid[0,:,:]

        # save new coordinates
        scipy.io.savemat(os.path.join(self.elecs_dir, 'clinical_grid.mat'), {'elecmatrix': clinicalgrid})

        return clinicalgrid


    def get_subcort(self):
        '''Obtains .mat files for vertex and triangle
           coords of all subcortical freesurfer segmented meshes'''

        # set ascii dir name
        subjAscii_dir = os.path.join(self.subj_dir, self.subj, 'ascii')
        if not os.path.isdir(subjAscii_dir):
            os.mkdir(subjAscii_dir)

        # tessellate all subjects freesurfer subcortical segmentations
        print('::: Tesselating freesurfer subcortical segmentations from aseg using aseg2srf... :::')
        print(os.path.join(self.img_pipe_dir, 'SupplementalScripts', 'aseg2srf.sh'))
        os.system(os.path.join(self.img_pipe_dir, 'SupplementalScripts', 'aseg2srf.sh') + ' -s "%s" -l "4 5 10 11 12 13 17 18 26 \
                 28 43 44  49 50 51 52 53 54 58 60 14 15 16" -d' % (self.subj))

        # get list of all .srf files and change fname to .asc
        srf_list = list(set([fname for fname in os.listdir(subjAscii_dir)]))
        asc_list = list(set([fname.replace('.srf', '.asc') for fname in srf_list]))
        asc_list.sort()
        for fname in srf_list:
            new_fname = fname.replace('.srf', '.asc')
            os.system('mv %s %s'%(os.path.join(subjAscii_dir,fname), os.path.join(subjAscii_dir,new_fname)))

        # convert all ascii subcortical meshes to matlab vert, tri coords
        subcort_list = ['aseg_058.asc', 'aseg_054.asc', 'aseg_050.asc',
                        'aseg_052.asc', 'aseg_053.asc', 'aseg_051.asc', 'aseg_049.asc',
                        'aseg_043.asc', 'aseg_044.asc', 'aseg_060.asc', 'aseg_004.asc',
                        'aseg_005.asc', 'aseg_010.asc', 'aseg_011.asc', 'aseg_012.asc',
                        'aseg_013.asc', 'aseg_017.asc', 'aseg_018.asc', 'aseg_026.asc',
                        'aseg_028.asc', 'aseg_014.asc', 'aseg_015.asc', 'aseg_016.asc']

        nuc_list = ['rAcumb', 'rAmgd', 'rCaud', 'rGP', 'rHipp', 'rPut', 'rThal',
                    'rLatVent', 'rInfLatVent', 'rVentDienceph', 'lLatVent', 'lInfLatVent',
                    'lThal', 'lCaud', 'lPut',  'lGP', 'lHipp', 'lAmgd', 'lAcumb', 'lVentDienceph',
                    'lThirdVent', 'lFourthVent', 'lBrainStem']

        subcort_dir = os.path.join(self.mesh_dir,'subcortical')     
        if not os.path.isdir(subcort_dir):      
            print('Creating directory %s'%(subcort_dir))        
            os.mkdir(subcort_dir)

        print('::: Converting all ascii segmentations to matlab tri-vert :::')
        for i in range(len(subcort_list)):
            subcort = os.path.join(subjAscii_dir, subcort_list[i])
            nuc = os.path.join(subcort_dir, nuc_list[i])
            self.subcortFs2mlab(subcort, nuc)

    def subcortFs2mlab(self, subcort, nuc):
        '''Function to convert freesurfer ascii subcort segmentations
           to triangular mesh array .mat style.'''

        # use freesurfer mris_convert to get ascii subcortical surface
        subcort_ascii = subcort

        # clean up ascii file and extract matrix dimensions from header
        subcort = open(subcort_ascii, 'r')
        subcort_mat = subcort.readlines()
        subcort.close()
        subcort_mat.pop(0)  # get rid of comments in header
        # get rid of new line char
        subcort_mat = [item.strip('\n') for item in subcort_mat]

        # extract inds for vert and tri
        subcort_inds = subcort_mat.pop(0)
        # seperate inds into two strings
        subcort_inds = subcort_inds.split(' ')
        subcort_inds = [int(i) for i in subcort_inds]  # convert string to ints

        # get rows for vertices only, strip 0 column, and split into seperate
        # strings
        subcort_vert = [item.strip(' 0')
                        for item in subcort_mat[:subcort_inds[0]]]
        subcort_vert = [item.split('  ')
                        for item in subcort_vert]  # seperate strings

        # create containers for each column in vert matrix
        x = []
        y = []
        z = []

        # fill the containers with float values of the strings in each column
        for i in subcort_vert:
            x.append(float(i[0]))
            y.append(float(i[1]))
            z.append(float(i[2]))

        # convert to scipy mat
        x = scipy.mat(x)
        y = scipy.mat(y)
        z = scipy.mat(z)

        # concat columns to one n x 3 matrix
        x = x.transpose()
        y = y.transpose()
        z = z.transpose()
        subcort_vert = scipy.column_stack((x, y, z))
        #scipy.io.savemat('%s_subcort_vert.mat' % (nuc), {'vert': subcort_vert})  # save vert matrix

        # get rows for triangles only, strip 0 column, and split into seperate
        # strings
        subcort_tri = [item[:-2] for item in subcort_mat[subcort_inds[0] + 1:]]
        subcort_tri = [item.split(' ')
                       for item in subcort_tri]  # seperate strings

        # create containers for each column in vert matrix
        x = []
        y = []
        z = []

        # fill the containers with float values of the strings in each column
        for i in subcort_tri:
            x.append(int(i[0]))
            y.append(int(i[1]))
            z.append(int(i[2]))

        # convert to scipy mat
        x = scipy.mat(x)
        y = scipy.mat(y)
        z = scipy.mat(z)

        # concat columns to one n x 3 matrix
        x = x.transpose()
        y = y.transpose()
        z = z.transpose()
        subcort_tri = scipy.column_stack((x, y, z))
        #subcort_tri = subcort_tri 
        outfile = '%s_subcort_trivert.mat' % (nuc)
        scipy.io.savemat(outfile, {'tri': subcort_tri, 'vert': subcort_vert})  # save tri/vert matrix

        # convert inds to scipy mat
        subcort_inds = scipy.mat(subcort_inds)
        scipy.io.savemat('%s_subcort_inds.mat' %
                         (nuc), {'inds': subcort_inds})  # save inds
        
        out_file_struct = '%s_subcort.mat' % (nuc)
        
        cortex = {'tri': subcort_tri+1, 'vert': subcort_vert}
        scipy.io.savemat(out_file_struct, {'cortex': cortex})

    def make_elecs_all(self):
        '''Interactively creates a .mat file with the montage and coordinates of 
        all the elecs files in the /elecs_individual folder.
        '''
        done = False
        short_names,long_names, elec_types, elecmatrix_all = [],[],[], []
        while done == False:
            num_empty_rows = raw_input('Are you adding a row that will be NaN in the elecmatrix? If not, press enter. If so, enter the number of empty rows to add: \n')
            if len(num_empty_rows):
                num_empty_rows = int(num_empty_rows)
                short_name_prefix = raw_input('What is the short name prefix?\n')
                short_names.extend([short_name_prefix for i in range(1,num_empty_rows+1)])
                long_name_prefix = raw_input('What is the long name prefix?\n')
                long_names.extend([long_name_prefix for i in range(1,num_empty_rows+1)])
                elec_type = raw_input('What is the type of the device?\n')
                elec_types.extend([elec_type for i in range(num_empty_rows)])
                elecmatrix_all.append(np.ones((num_empty_rows,3))*np.nan)
            else:
                short_name_prefix = raw_input('What is the short name prefix of the device?\n')
                long_name_prefix = raw_input('What is the long name prefix of the device?\n')
                elec_type = raw_input('What is the type of the device?\n')     
                try:
                    file_name = raw_input('What is the filename of the device\'s electrode coordinate matrix?\n')
                    indiv_file = os.path.join(self.elecs_dir,'individual_elecs', file_name)
                    elecmatrix = scipy.io.loadmat(indiv_file)['elecmatrix']
                except IOError:
                    file_name = raw_input('Sorry, that file was not found. Please enter the correct filename of the device: \n ')
                    indiv_file = os.path.join(self.elecs_dir,'individual_elecs', file_name)
                    elecmatrix = scipy.io.loadmat(indiv_file)['elecmatrix']
                num_elecs = elecmatrix.shape[0]
                elecmatrix_all.append(elecmatrix)
                short_names.extend([short_name_prefix+str(i) for i in range(1,num_elecs+1)])
                long_names.extend([long_name_prefix+str(i) for i in range(1,num_elecs+1)])
                elec_types.extend([elec_type for i in range(num_elecs)])
            completed = raw_input('Finished entering devices? Enter \'y\' if finished.')
            if completed=='y':
                done = True 
        outfile = raw_input('What filename would you like to save out to?\n')
        elecmatrix_all = np.vstack(elecmatrix_all)
        eleclabels = np.ones(elecmatrix_all.shape,dtype=np.object)
        eleclabels[:,0] = short_names
        eleclabels[:,1] = long_names
        eleclabels[:,2] = elec_types
        label_outfile = os.path.join(self.elecs_dir, '%s.mat'%(outfile))
        scipy.io.savemat(label_outfile,{'eleclabels':eleclabels,'elecmatrix':elecmatrix_all})

    def edit_elecs_all(self, revision_dict, elecfile_prefix='TDT_elecs_all'):
        '''Edit the anatomy matrix of the elecfile_prefix. 
        In each entry of the revision_dict, the key is the anatomical label you'd like to impose on the value, which is a list of 0-indexed electrode numbers.
        For example, edit_elecs_all({'superiortemporal':[3,4,5],'precentral':[23,25,36]}).
        '''
        elecfile = os.path.join(self.elecs_dir, elecfile_prefix+'.mat')
        elecs_all = scipy.io.loadmat(elecfile)
        anatomy = elecs_all['anatomy']
        for k,v in revision_dict.items():
            if self.zero_indexed_electrodes is False:
                v = np.array(v)+1
            for elec_num in v:
                anatomy[elec_num,3] = k
        elecs_all['anatomy'] = anatomy
        scipy.io.savemat(elecfile, elecs_all)

    def nearest_electrode_vert(self, cortex_verts, elecmatrix):
        ''' Find the vertex on a mesh that is closest to the given electrode
        coordinates.'''

        nchans = elecmatrix.shape[0]
        d = np.zeros((nchans, cortex_verts.shape[0]))

        # Find the distance between each electrode and all possible vertices
        # on the surface mesh
        for chan in np.arange(nchans):
            d[chan,:] = np.sqrt((elecmatrix[chan,0] - cortex_verts[:,0])**2 + \
                                (elecmatrix[chan,1] - cortex_verts[:,1])**2 + \
                                (elecmatrix[chan,2] - cortex_verts[:,2])**2)

        # Find the index of the vertex nearest to each electrode
        vert_inds = np.argmin(d, axis = 1)
        nearest_verts = cortex_verts[vert_inds,:]

        return vert_inds, nearest_verts

    def label_elecs(self, elecfile_prefix='TDT_elecs_all', atlas_surf='desikan-killiany', atlas_depth='destrieux'):
        ''' Automatically labels electrodes based on the freesurfer annotation file.
        Assumes TDT_elecs_all.mat or clinical_elecs_all.mat files
        Uses both the Desikan-Killiany Atlas and the Destrieux Atlas, as described 
        here: https://surfer.nmr.mgh.harvard.edu/fswiki/CorticalParcellation'''

        if atlas_surf == 'desikan-killiany':
            surf_atlas_flag = ''
        elif atlas_surf == 'destrieux':
            surf_atlas_flag = '--a2009s'
        else:
            surf_atlas_flag = ''

        print(self.subj_dir)
        print('Creating labels from the freesurfer annotation file for use in automated electrode labeling')
        gyri_labels_dir = os.path.join(self.subj_dir, self.subj, 'label', 'gyri')
        if not os.path.isdir(gyri_labels_dir):
            os.mkdir(gyri_labels_dir)
         
        # This version of mri_annotation2label uses the coarse labels from the Desikan-Killiany Atlas, unless
        # atlas_surf is 'destrieux', in which case the more detailed labels are used
        os.system('mri_annotation2label --subject %s --hemi %s --surface pial %s --outdir %s'%(self.subj, self.hem, surf_atlas_flag, gyri_labels_dir))
        print('Loading electrode matrix')
        elecfile = os.path.join(self.elecs_dir, elecfile_prefix+'.mat')
        elecmatrix = scipy.io.loadmat(elecfile)['elecmatrix']
        
        # Initialize empty variable for indices of grid and strip electrodes
        isnotdepth = []
        
        # Choose only the surface or grid electrodes (if not using hd_grid.mat)
        if elecfile_prefix == 'TDT_elecs_all' or elecfile_prefix == 'clinical_elecs_all':
            elecmontage = scipy.io.loadmat(elecfile)['eleclabels']
            # Make the cell array into something more usable by python
            short_label = []
            long_label = []
            grid_or_depth = []
 
            for r in elecmontage:
                short_label.append(r[0][0]) # This is the shortened electrode montage label
                long_label.append(r[1][0]) # This is the long form electrode montage label
                grid_or_depth.append(r[2][0]) # This is the label for grid, depth, or strip
            
            # These are the indices that won't be used for labeling
            #dont_label = ['EOG','ECG','ROC','LOC','EEG','EKG','NaN','EMG','scalpEEG']
            indices = [i for i, x in enumerate(long_label) if ('EOG' in x or 'ECG' in x or 'ROC' in x or 'LOC' in x or 'EEG' in x or 'EKG' in x or 'NaN' in x or 'EMG' in x or x==np.nan or 'scalpEEG' in x)]
            indices.extend([i for i, x in enumerate(short_label) if ('EOG' in x or 'ECG' in x or 'ROC' in x or 'LOC' in x or 'EEG' in x or 'EKG' in x or 'NaN' in x or 'EMG' in x or x==np.nan or 'scalpEEG' in x)])
            indices.extend([i for i, x in enumerate(grid_or_depth) if ('EOG' in x or 'ECG' in x or 'ROC' in x or 'LOC' in x or 'EEG' in x or 'EKG' in x or 'NaN' in x or 'EMG' in x or x==np.nan or 'scalpEEG' in x)])
            indices.extend(np.where(np.isnan(elecmatrix)==True)[0]) 
            indices = list(set(indices))
            indices_to_use = list(set(range(len(long_label))) - set(indices))

            # Initialize the cell array that we'll store electrode labels in later
            elec_labels_orig = np.empty((len(long_label),4),dtype=np.object)
            elec_labels_orig[:,0] = short_label
            elec_labels_orig[:,1] = long_label
            elec_labels_orig[:,2] = grid_or_depth 
            elec_labels = np.empty((len(indices_to_use),4), dtype = np.object)
            elecmatrix_orig = elecmatrix
            elecmatrix = elecmatrix[indices_to_use,:]
            
            short_label_orig,long_label_orig,grid_or_depth_orig = short_label,long_label,grid_or_depth
            short_label = [i for j, i in enumerate(short_label) if j not in indices]
            long_label = [i for j, i in enumerate(long_label) if j not in indices]
            grid_or_depth = [i for j, i in enumerate(grid_or_depth) if j not in indices]
            elec_labels[:,0] = short_label
            elec_labels[:,1] = long_label
            elec_labels[:,2] = grid_or_depth
            
            # Find the non depth electrodes
            isnotdepth = np.array([r!='depth' for r in grid_or_depth])
            
        # Use the surface label files to get which label goes with each surface vertex
        label_files = glob.glob(os.path.join(gyri_labels_dir, '%s.*.label'%(self.hem)))
        vert_label = {}
        for label in label_files:
            label_name = label.split('.')[1]
            print('Loading label %s'%label_name)
            fid = open(label,'r')
            d = np.genfromtxt(fid, delimiter=' ', \
                              skip_header=2)
            vertnum, x, y, z, junk=d[~np.isnan(d)].reshape((-1,5)).T
            for v in vertnum:
                vert_label[np.int(v)] = label_name.strip()
            fid.close()

        trivert_file = os.path.join(self.mesh_dir, '%s_pial_trivert.mat'%(self.hem))
        cortex_verts = scipy.io.loadmat(trivert_file)['vert']

        # Only use electrodes that are grid or strips
        if len(isnotdepth)>0:
            elecmatrix_new = elecmatrix[isnotdepth,:]
        else:
            elecmatrix_new = elecmatrix

        print('Finding nearest mesh vertex for each electrode')
        vert_inds, nearest_verts = self.nearest_electrode_vert(cortex_verts, elecmatrix_new)

        ## Now make a dictionary of the label for each electrode
        elec_labels_notdepth=[]
        for v in range(len(vert_inds)):
            if vert_inds[v] in vert_label:
                elec_labels_notdepth.append(vert_label[vert_inds[v]].strip())
            else:
                elec_labels_notdepth.append('Unknown')

        if elecfile_prefix == 'TDT_elecs_all' or elecfile_prefix == 'clinical_elecs_all':
            elec_labels[isnotdepth,3] = elec_labels_notdepth
            elec_labels[np.invert(isnotdepth),3] = '' # Set these to an empty string instead of None type
        else:
            elec_labels = np.array(elec_labels_notdepth, dtype = np.object)
        print('Saving electrode labels for surface electrodes to %s'%(elecfile_prefix))
        ## added by BKD so that elec_mat_grid='hd_grid' works. It does not contain elecmontage
        save_dict = {'elecmatrix': elecmatrix, 'anatomy': elec_labels}
        if 'elecmontage' in locals():
            save_dict['eleclabels'] = elecmontage
        else:
            print('electmontage does not exist')
        #scipy.io.savemat('%s/%s/elecs/%s'%(self.subj_dir, self.subj, elecfile_prefix), save_dict)

        if np.any(np.invert(isnotdepth)): # If there are depth electrodes, run this part
            print('*************************************************')
            print('Now doing the depth electrodes')

            # Get the volume corresponding to the labels from the Destrieux atlas, which is more 
            # detailed than Desikan-Killiany (https://surfer.nmr.mgh.harvard.edu/fswiki/CorticalParcellation)
            if atlas_depth == 'desikan-killiany':
                depth_atlas_nm = ''
            elif atlas_depth == 'destrieux':
                depth_atlas_nm = '.a2009s'
            else:
                depth_atlas_nm = '.a2009s'

            aseg_file = os.path.join(self.subj_dir, self.subj, 'mri', 'aparc%s+aseg.mgz'%(depth_atlas_nm))
            dat = nib.freesurfer.load(aseg_file)
            aparc_dat = dat.get_data()
             
            # Define the affine transform to go from surface coordinates to volume coordinates (as CRS, which is
            # the slice *number* as x,y,z in the 3D volume. That is, if there are 256 x 256 x 256 voxels, the
            # CRS coordinate will go from 0 to 255.)
            affine = np.array([[  -1.,    0.,    0.,  128.],
                               [   0.,    0.,    1., -128.],
                               [   0.,   -1.,    0.,  128.],
                               [   0.,    0.,    0.,    1.]])

            elecs_depths = elecmatrix[np.invert(isnotdepth),:]
            intercept = np.ones(len(elecs_depths))
            elecs_ones = np.column_stack((elecs_depths,intercept))

            # Find voxel CRS
            VoxCRS = np.dot(np.linalg.inv(affine), elecs_ones.transpose()).transpose().astype(int)
            # Make meshgrid the same size as aparc_dat (only for gaussian blob version), ignore
            #xx, yy, zz = np.mgrid[0:aparc_dat.shape[0], 0:aparc_dat.shape[1], 0:aparc_dat.shape[2]]
            #unique_labels = np.unique(aparc_dat)
            #unique_labels = unique_labels[unique_labels>0]

            # Get the names of these labels using Freesurfer's lookup table (LUT)
            print("Loading lookup table for freesurfer labels")
            fid = open(os.path.join(self.fs_dir,'FreeSurferColorLUT.txt'))
            LUT = fid.readlines()
            fid.close()

            # Make dictionary of labels
            LUT = [row.split() for row in LUT]
            lab = {}
            for row in LUT:
                if len(row)>1 and row[0][0] is not '#' and row[0][0] is not '\\': # Get rid of the comments
                    lname = row[1]
                    lab[np.int(row[0])] = lname

            # Label the electrodes according to the aseg volume
            nchans = VoxCRS.shape[0]
            anatomy = np.empty((nchans,), dtype=np.object)
            print("Labeling electrodes...")

            for elec in np.arange(nchans):
                anatomy[elec] = lab[aparc_dat[VoxCRS[elec,0], VoxCRS[elec,1], VoxCRS[elec,2]]]
                print("E%d, Vox CRS: [%d, %d, %d], Label #%d = %s"%(elec, VoxCRS[elec,0], VoxCRS[elec,1], VoxCRS[elec,2], aparc_dat[VoxCRS[elec,0], VoxCRS[elec,1], VoxCRS[elec,2]], anatomy[elec]))

            elec_labels[np.invert(isnotdepth),3] = anatomy
            
            #make some corrections b/c of NaNs in elecmatrix
        elec_labels_orig[:,3] = ''
        elec_labels_orig[indices_to_use,3] = elec_labels[:,3] 
        
        print('Saving electrode labels to %s'%(elecfile_prefix))
        scipy.io.savemat(os.path.join(self.elecs_dir, elecfile_prefix+'.mat'), {'elecmatrix': elecmatrix_orig, 'anatomy': elec_labels_orig, 'eleclabels': elecmontage})

        return elec_labels

    def warp_all(self, elecfile_prefix='TDT_elecs_all', warp_depths=True, warp_surface=True, template='cvs_avg35_inMNI152'):
        ''' Warps surface and depth electrodes and runs quality checking functions for them. 
        elecfile_prefix: the name of the .mat file with the electrode coordinates in elecmatrix
        warp_depths: whether to warp depth electrodes
        warp_surface: whether to warp surface electrodes 
        template: which atlas brain to use 
        '''

        print("Using %s as the template for warps"%(template))

        elecfile = os.path.join(self.elecs_dir, elecfile_prefix+'.mat')
        elecfile_warped = os.path.join(self.elecs_dir, '%s_warped.mat'%(elecfile_prefix))
        elecfile_nearest_warped = os.path.join(self.elecs_dir, '%s_nearest_warped.mat'%(elecfile_prefix))
        
        if os.path.isfile(elecfile_warped):
            print("The electrodes in %s have already been warped and are in %s"%(elecfile, elecfile_warped))
            return
        
        orig_elecs = scipy.io.loadmat(elecfile)

        if 'depth' in orig_elecs['anatomy'][:,2] and warp_depths:
            #if mri_cvs_register already run, don't run again
            if not os.path.isfile(os.path.join(self.subj_dir, self.subj, 'cvs', 'combined_to'+template+'_elreg_afteraseg-norm.tm3d')):
                self.get_cvsWarp(template)
            else:
                print('%s registration file already created, proceeding to apply the depth warp'%(os.path.join(self.subj_dir, self.subj, 'cvs', 'combined_to'+template+'_elreg_afteraseg-norm.tm3d')))
            if not os.path.isfile(elecfile_nearest_warped):
                self.apply_cvsWarp(elecfile_prefix,template)
            else:
                print "Depth warping has already been applied to the depth electrodes of %s and are in %s"\
                    %(elecfile, elecfile_nearest_warped)
            elecfile_nearest_warped_text = os.path.join(self.elecs_dir, elecfile_prefix+'_nearest_warped.txt')
            elecfile_RAS_text = os.path.join(self.elecs_dir, elecfile_prefix+'_RAS.txt')
            depth_warps = scipy.io.loadmat(elecfile_nearest_warped)
            depth_indices = np.where(orig_elecs['anatomy'][:,2]=='depth')[0]
            orig_elecs['elecmatrix'][depth_indices] = depth_warps['elecmatrix']
            self.check_depth_warps(elecfile_prefix,template)
        
        if warp_surface:
            #if surface warp already run, don't run again
            if not os.path.isfile(os.path.join(self.subj_dir,self.subj,'elecs', elecfile_prefix + '_surface_warped.mat')):
                self.get_surface_warp(elecfile_prefix,template)
            else:
                print('Found %s, not running surface warp again'%(os.path.join(self.subj_dir,self.subj,'elecs', elecfile_prefix + '_surface_warped.mat')))
            elecfile_surface_warped = os.path.join(self.elecs_dir, elecfile_prefix+'_surface_warped.mat')
            surface_warps = scipy.io.loadmat(elecfile_surface_warped)
            surface_indices = np.where(orig_elecs['anatomy'][:,2]!='depth')[0]
            orig_elecs['elecmatrix'][surface_indices] = surface_warps['elecmatrix']

        #if both depth and surface warping have been done, create the combined warp .mat file
        if warp_depths and warp_surface:
            scipy.io.savemat(elecfile_warped,{'elecmatrix':orig_elecs['elecmatrix'],'anatomy':orig_elecs['anatomy']})

            self.plot_recon_anatomy_compare_warp()

            if not os.path.isdir(os.path.join(self.elecs_dir, 'warps_preproc')):
                print('Making preproc directory')
                os.mkdir(os.path.join(self.elecs_dir, 'warps_preproc'))
            preproc_dir = os.path.join(self.elecs_dir, 'warps_preproc')
            if os.path.isfile(elecfile_surface_warped):
                os.system('mv %s %s;' %(elecfile_surface_warped, preproc_dir))
            if os.path.isfile(elecfile_nearest_warped):
                os.system('mv %s %s'%(elecfile_nearest_warped, preproc_dir))
            if os.path.isfile(elecfile_nearest_warped_text):
                os.system('mv %s %s'%(elecfile_nearest_warped_text, preproc_dir))
            if os.path.isfile(elecfile_RAS_text):
                os.system('mv %s %s'%(elecfile_RAS_text, preproc_dir))

    def get_cvsWarp(self,template='cvs_avg35_inMNI152'):
        '''Method for obtaining freesurfer mni coords using mri_cvs_normalize'''

        # run cvs register
        orig = self.subj  # orig is mri in fs orig space

        print('::: Computing Non-linear warping from patient native T1 to fs CVS MNI152 :::')
        os.system('mri_cvs_register --mov %s --template %s --nocleanup --openmp 4' % (orig, template))
        print('cvsWarp COMPUTED')

    def apply_cvsWarp(self, elecfile_prefix='TDT_elecs_all',template_brain='cvs_avg35_inMNI152'):
        ''' Apply the CVS warp from mri_cvs_register to the electrode file of your choice. '''

        elecmatrix = np.empty((0, 4), int)

        fsVox2RAS = np.array(
            [[-1., 0., 0., 128.], [0., 0., 1., -128.], [0., -1., 0., 128.], [0., 0., 0., 1.]])

        elecfile = os.path.join(self.elecs_dir, elecfile_prefix+'.mat')
        elecs = scipy.io.loadmat(elecfile)
        anatomy = elecs.get('anatomy')
        depth_indices = np.where(anatomy[:,2]=='depth')[0]
        elec = elecs.get('elecmatrix')[depth_indices,:]

        #### WARP ALL ELECS AT ONCE ####
        print(':::: Computing RAS2Vox and saving %s txt file ::::'%elecfile_prefix)
        if len(elec.shape) > 1:
           intercept = np.ones(len(elec));
           elec = np.column_stack((elec,intercept));
        else:
           elec = np.concatenate((elec, np.ones(1)), axis=0)

        # Convert surface RAS to voxel CRS
        VoxCRS = np.dot(np.linalg.inv(fsVox2RAS), elec.transpose()).transpose()
        orig_file = os.path.join(self.mri_dir, 'orig.mgz')
        affine_file = os.path.join(self.mri_dir, 'affine_subj.txt')
        os.system('mri_info --vox2ras %s > %s'%(orig_file, affine_file))
        affine_subj = np.loadtxt(affine_file)

        affine_template = np.loadtxt(os.path.join(self.subj_dir, '%s_affine_subj.txt'%(template_brain)))

        elec = VoxCRS
        elec = elec[:,0:3]
        nan_elecs = np.isnan(elec)
        elec = np.nan_to_num(elec)

        RAS_text_file = os.path.join(self.elecs_dir, elecfile_prefix+'_RAS.txt')
        np.savetxt(RAS_text_file, elec, fmt='%1.2f\t%1.2f\t%1.2f', delimiter='\t')

        print(':::: Applying Non-linear warping ::::')
        template_brain_file = os.path.join(self.subj_dir, template_brain, 'mri', 'brain.mgz')
        morph_file = os.path.join(self.subj_dir, self.subj, 'cvs', 'combined_to'+template_brain+'_elreg_afteraseg-norm.tm3d')
        nearest_warped_file = os.path.join(self.elecs_dir, elecfile_prefix+'_nearest_warped.txt')
        os.system('applyMorph --template %s --transform %s tract_point_list %s %s nearest' % (template_brain_file,
                                                                                              morph_file,
                                                                                              RAS_text_file,
                                                                                              nearest_warped_file))

        print(':::: Computing Vox2RAS and saving %s_warped mat file ::::'% (elecfile_prefix))
        elec = np.loadtxt(nearest_warped_file)

        elec = np.concatenate((elec, np.ones((elec.shape[0], 1))), axis = 1)

        elecmatrix = np.dot(fsVox2RAS, elec.transpose()).transpose()  

        elecmatrix = elecmatrix[:, 0:3]
        
        # Set the electrodes back to NaN where applicable
        elecmatrix[np.where(nan_elecs[:,0]),:] = np.nan

         # This is for deleting the duplicate row that applyMorph produces for some reason
        if (elecmatrix[-1,:] == elecmatrix[-2,:]).all():
            elecmatrix = elecmatrix[:-1,:]
        nearest_warped_matfile = os.path.join(self.elecs_dir, elecfile_prefix+'_nearest_warped.mat')
        scipy.io.savemat(nearest_warped_matfile, {'elecmatrix': elecmatrix, 'anatomy': anatomy})

    # Method to perform surface warps
    def get_surface_warp(self, basename='TDT_elecs_all', template='cvs_avg35_inMNI152'):
        ''' Perform surface warps on [basename].mat file '''               
        
        elecfile = os.path.join(self.elecs_dir,'%s_surface_warped.mat'%(basename))

        if os.path.isfile(elecfile):
            print("Surface warp file exists")
        else:
            print("Computing surface warp")
            cortex_src = scipy.io.loadmat(self.pial_surf_file[self.hem])
            atlas_file = os.path.join(self.subj_dir, template, 'Meshes', self.hem + '_pial_trivert.mat')
            if not os.path.isfile(atlas_file):
                atlas_patient = freeCoG(subj = template, subj_dir = self.subj_dir, hem = self.hem)
                print("Creating mesh %s"%(atlas_file))
                atlas_patient.convert_fsmesh2mlab()

            cortex_targ = scipy.io.loadmat(atlas_file)
            elecmatrix = scipy.io.loadmat(os.path.join(self.elecs_dir, basename+'.mat'))['elecmatrix']
            anatomy = scipy.io.loadmat(os.path.join(self.elecs_dir, basename+'.mat'))['anatomy']

            print("Finding nearest surface vertex for each electrode")
            vert_inds, nearest_verts = self.nearest_electrode_vert(cortex_src['vert'], elecmatrix)
            elecmatrix = nearest_verts

            print('Warping each electrode separately:')
            elecs_warped = []
            for chan in np.arange(elecmatrix.shape[0]):
                # Open label file for writing
                if anatomy[chan,2] != 'depth':
                    labelname_nopath = '%s.%s.chan%03d.label'%(self.hem, basename, chan)
		    labelpath = os.path.join(self.subj_dir, self.subj, 'label', 'labels_to_warp')
		    if not os.path.isdir(labelpath):
                        os.mkdir(labelpath)
                    labelname = os.path.join(labelpath, labelname_nopath)
                    
                    fid = open(labelname,'w')
                    fid.write('%s\n'%(labelname))
                    
                    # Print header of label file
                    fid.write('#!ascii label  , from subject %s vox2ras=TkReg\n1\n'%(self.subj))
                    fid.write('%i %.9f %.9f %.9f 0.0000000'%(vert_inds[chan], elecmatrix[chan,0], \
                                                            elecmatrix[chan,1], elecmatrix[chan,2]))
                    fid.close()

                    print("Warping ch %d"%(chan))
		    warped_labels_dir = os.path.join(self.subj_dir, template, 'label', 'warped_labels')
		    if not os.path.isdir(warped_labels_dir):
		        os.mkdir(warped_labels_dir)
                    trglabel = os.path.join(warped_labels_dir, '%s.to.%s.%s'%(self.subj, template, labelname_nopath))
                    os.system('mri_label2label --srclabel ' + labelname + ' --srcsubject ' + self.subj + \
                              ' --trgsubject ' + template + ' --trglabel ' + trglabel + ' --regmethod surface --hemi ' + self.hem + \
                              ' --trgsurf pial --paint 6 pial --sd ' + self.subj_dir)

                    # Get the electrode coordinate from the label file
                    fid2 = open(trglabel,'r')
                    coord = fid2.readlines()[2].split() # Get the third line
                    fid2.close()

                    elecs_warped.append([np.float(coord[1]),np.float(coord[2]),np.float(coord[3])])
                else:
                    print("Channel %d is a depth electrode, not warping"%(chan))
                    elecs_warped.append([np.nan, np.nan, np.nan])

                #intersect, t, u, v, xcoor = TriangleRayIntersection(elec, [1000, 0, 0], vert1,vert2,vert3, fullReturn=True)
                
            scipy.io.savemat(elecfile, {'elecmatrix': np.array(elecs_warped), 'anatomy': anatomy})

            print("Surface warp for %s complete. Warped coordinates in %s"%(self.subj, elecfile))

    def check_depth_warps(self, elecfile_prefix='TDT_elecs_all',template='cvs_avg35_inMNI152',atlas_depth='destrieux'):
        ''' Function to check whether warping of depths in mri_cvs_register worked properly. 
        Generates a pdf file with one page for each depth electrode, showing that electrode
        in the original surface space as well as in warped CVS space.  '''
        #get all subj elecs
        RAS_file = os.path.join(self.elecs_dir, '%s_RAS.txt'%(elecfile_prefix))
        subj_elecs,subj_elecnums = self.get_depth_elecs(RAS_file,'\n','\t',elecfile_prefix)

        nearest_warped_file = os.path.join(self.elecs_dir, '%s_nearest_warped.txt'%(elecfile_prefix))
        warped_elecs,warped_elecnums = self.get_depth_elecs(nearest_warped_file,'\n',' ',elecfile_prefix)

        #template brain (cvs)
        if atlas_depth == 'desikan-killiany':
            depth_atlas_nm = ''
        elif atlas_depth == 'destrieux':
            depth_atlas_nm = '.a2009s'
        else:
            depth_atlas_nm = '.a2009s'

        #template brain (cvs)
        cvs_img=nib.freesurfer.load(os.path.join(self.subj_dir, template, 'mri','aparc.a2009s+aseg.mgz'))
        cvs_dat=cvs_img.get_data()

        #subj brain 
        subj_img=nib.freesurfer.load(os.path.join(self.mri_dir,'aparc.a2009s+aseg.mgz'))
        subj_dat=subj_img.get_data()

        pdf = PdfPages(os.path.join(self.elecs_dir, 'depthWarpsQC.pdf'))
        for i in range(len(subj_elecnums)): 
            if subj_elecs[i][0] != 0 and subj_elecs[i][0] != 10000:
                self.plot_elec(subj_elecs[i],warped_elecs[i],subj_dat,cvs_dat,subj_elecnums[i],pdf)
        pdf.close()

    def apply_transform(self, elecfile_prefix, reorient_file):
        ''' Apply an affine transform to an electrode file.  
        for example:
             patient.apply_transform(elecfile_prefix = 'TDT_elecs_all', reorient_file = 'T1_reorient')
        assumes transform is located in the subject's acpc directory
        '''
        elecfile = os.path.join(self.elecs_dir, elecfile_prefix+'.mat')
        elecs = scipy.io.loadmat(elecfile)
        elec = elecs.get('elecmatrix')
        anatomy = elecs.get('anatomy')
        
        reorient_file =  os.path.join(self.subj_dir, self.subj, 'acpc', reorient_file+'.mat')
        rmat = scipy.io.loadmat(reorient_file)['M']
        elecs_reoriented = nib.affines.apply_affine(rmat, elec)
        
        print("Saving reoriented electrodes")
        reoriented_elecfile = os.path.join(self.elecs_dir, elecfile_prefix+'_reoriented.mat')
        scipy.io.savemat(reoriented_elecfile, {'elecmatrix': elecs_reoriented, 'anatomy': anatomy})
        print("Done.")

     #helper method to check the cvs depth warps:
    def plot_elec(self,orig_coords,warped_coords,subj_dat,cvs_dat,elec_num,pdf):
        ''' helper method to check the cvs depth warps. Each electrode is one page      
        in the resulting PDF.       
        Top row shows electrodes warped to the CVS brain, bottom row shows the electrodes       
        in their original position on the subject's brain. If the anatomical label      
        for the warped location matches that of the original subject brain, it is counted       
        as a "MATCH" and has a title in green, otherwise it is a "MISMATCH" and is      
        marked with a red title.        
        '''

        fs_lut = os.path.join(self.img_pipe_dir, 'SupplementalFiles', 'FreeSurferLUTRGBValues.npy')
        cmap = matplotlib.colors.ListedColormap(np.load()[:cvs_dat.max()+1,:])

        lookupTable = os.path.join(self.img_pipe_dir, 'SupplementalFiles', 'FreeSurferLookupTable')
        lookup_dict = pickle.load(open(lookupTable,'r'))
        fig = plt.figure(figsize=((30,17)))
        nonzero_indices = np.where(cvs_dat>0)
        offset = 35 #this is how much you want to trim the mri by, there is a lot of empty space

        cvs_dat = cvs_dat[offset:-offset,offset:-offset,offset:-offset]
        cvs_vox_CRS = np.array([warped_coords[0]-offset,warped_coords[1]-offset,warped_coords[2]-offset],dtype='int')

        plt.subplot(2,3,1)
        plt.imshow(cvs_dat[cvs_vox_CRS[0],:,:], cmap=cmap)
        plt.plot(cvs_vox_CRS[2],cvs_vox_CRS[1],'r*',markersize=14,color='#FFFFFF')
        plt.axis('tight'); ax = plt.gca(); ax.set_axis_off()

        plt.subplot(2,3,2)
        plt.imshow(cvs_dat[:,cvs_vox_CRS[1],:].T, cmap=cmap)
        plt.plot(cvs_vox_CRS[0],cvs_vox_CRS[2],'r*',markersize=14,color='#FFFFFF')
        plt.axis('tight'); ax = plt.gca(); ax.set_axis_off()
        #t=plt.text(10,25,lookup_dict[cvs_dat[cvs_vox_CRS[0],cvs_vox_CRS[1],cvs_vox_CRS[2]]],color='white',size=25)
        plt.title('CVS brain ' + lookup_dict[cvs_dat[cvs_vox_CRS[0],cvs_vox_CRS[1],cvs_vox_CRS[2]]],size=20)

        plt.subplot(2,3,3)
        plt.imshow(cvs_dat[:,:,cvs_vox_CRS[2]].T, cmap=cmap)   
        plt.plot(cvs_vox_CRS[0],cvs_vox_CRS[1],'r*',markersize=14,color='#FFFFFF')
        plt.axis('tight'); ax = plt.gca(); ax.set_axis_off()

        subj_dat = subj_dat[offset:-offset,offset:-offset,offset:-offset]
        subj_vox_CRS = np.array([orig_coords[0]-offset,orig_coords[1]-offset,orig_coords[2]-offset],dtype='int')

        ax1=plt.subplot(2,3,4).axes
        plt.imshow(subj_dat[subj_vox_CRS[0],:,:], cmap=cmap)
        plt.plot(subj_vox_CRS[2],subj_vox_CRS[1],'r*',markersize=14,color='#FFFFFF')
        plt.axis('tight'); ax = plt.gca(); ax.set_axis_off()

        ax2=plt.subplot(2,3,5).axes
        plt.imshow(subj_dat[:,subj_vox_CRS[1],:].T, cmap=cmap)
        plt.plot(subj_vox_CRS[0],subj_vox_CRS[2],'r*',markersize=14,color='#FFFFFF')
        plt.axis('tight'); ax = plt.gca(); ax.set_axis_off()
        #t=plt.text(10,25,lookup_dict[subj_dat[subj_vox_CRS[0],subj_vox_CRS[1],subj_vox_CRS[2]]],color='white',size=25)
        plt.title(self.subj + ' ' +lookup_dict[subj_dat[subj_vox_CRS[0],subj_vox_CRS[1],subj_vox_CRS[2]]],size=20)

        ax3=plt.subplot(2,3,6).axes
        plt.imshow(subj_dat[:,:,subj_vox_CRS[2]].T, cmap=cmap)   
        plt.plot(subj_vox_CRS[0],subj_vox_CRS[1],'r*',markersize=14,color='#FFFFFF')
        plt.axis('tight'); ax = plt.gca(); ax.set_axis_off()

        if cvs_dat[cvs_vox_CRS[0],cvs_vox_CRS[1],cvs_vox_CRS[2]] != subj_dat[subj_vox_CRS[0],subj_vox_CRS[1],subj_vox_CRS[2]]:
            result = 'MISMATCH'
            color = 'r'
        else:
            result = 'Match'
            color = 'g'
        plt.suptitle('elec ' +str(elec_num) + ' '+result, size=30,color=color)
        pdf.savefig(fig)
        plt.close()

    def get_depth_elecs(self, fpath, delim1, delim2, elecfile_prefix):
        ''' Helper method to check cvs depth warps.  This helper method         
        just loads the electrode coordinates of the depth electrodes from the matlab file            
        '''
        f = open(fpath,'r')
        elecs = (f.read().split(delim1))
        elecs = np.array([e for e in elecs if len(e)>1])
        elecfile = os.path.join(self.elecs_dir, elecfile_prefix+'.mat')
        tdt_elec_types = scipy.io.loadmat(elecfile)['anatomy'][:,2][:-1]
        # depth_elecs = elecs[np.where(tdt_elec_types == 'depth')[0]]
        str_to_float = np.vectorize(lambda x: float(x))
        depth_elecs = str_to_float(np.array([s.split(delim2) for s in elecs]))
        return depth_elecs,np.where(tdt_elec_types == 'depth')[0]

    def get_elecs(self, elecfile_prefix='TDT_elecs_all', roi=None):
        '''utility function to get electrode coordinate matrix of all electrodes in a certain anatomical region'''

<<<<<<< HEAD
        if roi==None:
            return scipy.io.loadmat(os.path.join(self.elecs_dir,'%s.mat'%(elecfile_prefix)))
=======
        e = {'elecmatrix': [], 'anatomy': []}
        elecfile = os.path.join(self.elecs_dir,'%s.mat'%(elecfile_prefix))
        if os.path.isfile(elecfile):
            e = scipy.io.loadmat(elecfile)
            if roi != None:
                roi_indices = np.where(e['anatomy'][:,3]==roi)[0]
                elecmatrix = e['elecmatrix'][roi_indices,:]
                anatomy = e['anatomy'][roi_indices,:]
                e = {'elecmatrix': elecmatrix, 'anatomy': anatomy}
>>>>>>> b09d6835
        else:
            elecfile = scipy.io.loadmat(os.path.join(self.elecs_dir,'%s.mat'%(elecfile_prefix)))
            roi_indices = np.where(elecfile['anatomy'][:,3]==roi)[0]
            #anatomy = elecfile['anatomy'][roi_indices,:]
            elecmatrix = elecfile['elecmatrix'][roi_indices,:]
            anatomy = elecfile['anatomy'][roi_indices,:]
            #eleclabels = elecfile['eleclabels'][roi_indices,:]
            #return elecmatrix #{'anatomy': anatomy, 'elecmatrix': elecmatrix, 'eleclabels': eleclabels}
            return {'elecmatrix': elecmatrix, 'anatomy': anatomy} #{'anatomy': anatomy, 'elecmatrix': elecmatrix, 'eleclabels': eleclabels}

    class roi:

        def __init__(self, name, color=(0.8,0.8,0.8), opacity=1.0, representation='surface', gaussian=False):
            '''wrapper class for an ROI
            name: name of the ROI
            color: tuple for the ROI's color where each value is between 0.0 and 1.0. 
            opacity: opacity of the mesh, between 0.0 and 1.0
            representation: 'surface' or 'wireframe'
            gaussian: boolean specifying how to represent electrodes and their weights on this mesh, note that setting gaussian to True 
                      means the mesh color cannot be specified by the user'''
                       
            self.name = name
            self.color = color
            self.opacity = opacity
            self.representation = representation
            self.gaussian = gaussian

    def get_rois(self):
        ''' Method to get the list of all available ROI names for plotting '''
        rois = ['rAcumb', 'rAmgd', 'rCaud', 'rGP', 'rHipp', 'rPut', 'rThal',
                    'rLatVent', 'rInfLatVent', 'rVentDienceph', 'lLatVent', 'lInfLatVent',
                    'lThal', 'lCaud', 'lPut',  'lGP', 'lHipp', 'lAmgd', 'lAcumb', 'lVentDienceph',
                    'lThirdVent', 'lFourthVent', 'lBrainStem', 'pial', 'lh_pial', 'rh_pial']
        return rois

    def plot_brain(self, rois=[roi(name='pial', color=(0.8,0.8,0.8), opacity=1.0, representation='surface', gaussian=False)], elecs=[], weights=[], cmap = 'RdBu', showfig=True, screenshot=False):
        '''plots multiple meshes on one figure. Defaults to plotting both hemispheres of the pial surface.
        rois: list of roi objects (create an roi object like so:
              hipp_roi = patient.roi(name='lHipp', color=(0.5,0.1,0.8), opacity=1.0, representation='surface', gaussian=True))
        elecs: electrode coordinate matrix
        weights: weight matrix associated with the electrode coordinate matrix

        Example: 
        >>> pial, hipp = patient.roi('pial',(0.6,0.3,0.6),0.1,'wireframe',True), patient.roi('lHipp',(0.5,0.1,0.8),1.0,'surface',True)
        >>> elecs = patient.get_elecs()['elecmatrix']
        >>> patient.plot_brain(rois=[pial,hipp],elecs=elecs,weights=np.random.uniform(0,1,(elecs.shape[0])))
        '''

        import mayavi
        import plotting.ctmr_brain_plot as ctmr_brain_plot
        
        mayavi.mlab.figure(fgcolor=(0, 0, 0), bgcolor=(1, 1, 1), size=(1200,900))

        #if there are any rois with gaussian set to True, don't plot any elecs as points3d, to avoid mixing gaussian representation
        #if needed, simply add the elecs by calling el_add
        any_gaussian = False

        for roi in rois:
            roi_name, color, opacity, representation, gaussian = roi.name, roi.color, roi.opacity, roi.representation, roi.gaussian

            #if color or opacity == None, then use default values 
            if color == None:
                color = (0.8,0.8,0.8)
            if opacity == None:
                opacity = 1.0
            if representation == None:
                representation = 'surface'
            if gaussian == None:
                gaussian = False
            if gaussian == True:
                any_gaussian = True

            #default roi_name of 'pial' plots both hemispheres' pial surfaces
            if roi_name =='pial' or roi_name == 'rh_pial' or roi_name == 'lh_pial':
                #use pial surface of the entire hemisphere
                lh_pial = scipy.io.loadmat(self.pial_surf_file['lh'])
                rh_pial = scipy.io.loadmat(self.pial_surf_file['rh'])
                if gaussian:
                    if roi_name == 'pial' or roi_name == 'lh_pial':
                        mesh, mlab = ctmr_brain_plot.ctmr_gauss_plot(lh_pial['tri'], lh_pial['vert'], color=color, opacity=opacity, elecs=elecs, weights=weights, representation=representation, new_fig=False, cmap=cmap)
                    if roi_name == 'pial' or roi_name == 'rh_pial': 
                        mesh, mlab = ctmr_brain_plot.ctmr_gauss_plot(rh_pial['tri'], rh_pial['vert'], color=color, opacity=opacity, elecs=elecs, weights=weights, representation=representation, new_fig=False, cmap=cmap)
                else: 
                    if roi_name == 'pial' or roi_name == 'lh_pial': 
                        mesh, mlab = ctmr_brain_plot.ctmr_gauss_plot(lh_pial['tri'], lh_pial['vert'], color=color, opacity=opacity, representation=representation, new_fig=False, cmap=cmap)
                    if roi_name == 'pial' or roi_name == 'rh_pial': 
                        mesh, mlab = ctmr_brain_plot.ctmr_gauss_plot(rh_pial['tri'], rh_pial['vert'], color=color, opacity=opacity, representation=representation, new_fig=False, cmap=cmap)
                    
            else: 
                subcort_dir = os.path.join(self.mesh_dir,'subcortical')
                if os.path.isdir(subcort_dir) and '%s_subcort_trivert.mat'%(roi_name) in os.listdir(subcort_dir):
                    roi_mesh = scipy.io.loadmat(os.path.join(subcort_dir,'%s_subcort_trivert.mat'%(roi_name)))
                else:
                    roi_mesh = scipy.io.loadmat(os.path.join(self.mesh_dir,'%s_trivert.mat'%(roi_name)))

                if gaussian:
                    mesh, mlab = ctmr_brain_plot.ctmr_gauss_plot(roi_mesh['tri'],roi_mesh['vert'],color=(color), opacity=opacity, elecs=elecs, weights=weights, representation=representation, new_fig=False, cmap=cmap)
                else:
                    mesh, mlab = ctmr_brain_plot.ctmr_gauss_plot(roi_mesh['tri'],roi_mesh['vert'],color=(color), opacity=opacity, representation=representation, new_fig=False, cmap=cmap)
        if not any_gaussian and elecs!=[]:
            if weights==[]: #if elecmatrix passed in but no weights specified, default to all ones for the electrode color weights
                elec_colors = np.zeros((elecs.shape[0],3))
                elec_colors[:,0] = 1. #defaults to red elecs if no weights specified
            else:
                # Map the weights onto the current colormap
                elec_colors = cm.get_cmap(cmap)(weights)[:,:3] 
            points, mlab = ctmr_brain_plot.el_add(elecs, color = elec_colors)
        else:
            #if no elecs to add as points3D
            points = None

        if self.hem=='lh':
            azimuth=180
        elif self.hem=='rh':
            azimuth=0
        mlab.view(azimuth, elevation=90)

        if screenshot:
            arr = mlab.screenshot(antialiased=True)
            plt.figure(figsize=(20,10))
            plt.imshow(arr, aspect='equal')
            plt.axis('off')
            plt.show()

        if showfig:
            mlab.show()

        return mesh, points, mlab

    def plot_recon_anatomy(self, elecfile_prefix='TDT_elecs_all', template=None, showfig=True, screenshot=False, opacity=1.0):
        import mayavi
        import plotting.ctmr_brain_plot as ctmr_brain_plot
        import SupplementalFiles.FS_colorLUT as FS_colorLUT

        if template == None:
            a = scipy.io.loadmat(self.pial_surf_file[self.hem])
        else:
            template_pial_surf_file = os.path.join(self.subj_dir, template, 'Meshes', self.hem+'_pial_trivert.mat')
            a = scipy.io.loadmat(template_pial_surf_file)

        e = self.get_elecs(elecfile_prefix = elecfile_prefix)

        # Plot the pial surface
        mesh, mlab = ctmr_brain_plot.ctmr_gauss_plot(a['tri'], a['vert'], color=(0.8, 0.8, 0.8), opacity=opacity)

        # Add the electrodes, colored by anatomical region
        elec_colors = np.zeros((e['elecmatrix'].shape[0], e['elecmatrix'].shape[1]))

        # Import freesurfer color lookup table as a dictionary
        cmap = FS_colorLUT.get_lut()

        # Make a list of electrode numbers
        if self.zero_indexed_electrodes:
            elec_numbers = np.arange(e['elecmatrix'].shape[0])
        else:
            elec_numbers = np.arange(e['elecmatrix'].shape[0])+1
        if self.hem=='lh':
            label_offset=-1.0
        elif self.hem=='rh':
            label_offset=1.0

        # Find all the unique brain areas in this subject
        brain_areas = np.unique(e['anatomy'][:,3])

        # Loop through unique brain areas and find the appropriate color for each brain area from the color LUT dictionary
        for b in brain_areas:
            # Add relevant extra information to the label if needed for the color LUT
            if b != 'NaN':
                this_label = b[0]
                if b[0][0:3]!='ctx' and b[0][0:4] != 'Left' and b[0][0:5] != 'Right' and b[0][0:5] != 'Brain' and b[0] != 'Unknown':
                    this_label = 'ctx-%s-%s'%(self.hem, b[0])
                    print(this_label)
                
                if this_label != '':
                    if this_label not in cmap:
                        #in case the label was manually assigned, and not found in the LUT colormap dictionary
                        el_color = matplotlib.cm.get_cmap('viridis').colors[int(float(np.where(brain_areas==b)[0])/float(len(brain_areas)))]
                    else:
                        el_color = np.array(cmap[this_label])/255.
            elec_indices = np.where(e['anatomy'][:,3]==b)[0]
            elec_colors[elec_indices,:] = el_color

        if self.zero_indexed_electrodes:
            elec_nums = range(e['elecmatrix'].shape[0])
        else:
            elec_nums = range(1,e['elecmatrix'].shape[0]+1)

        ctmr_brain_plot.el_add(e['elecmatrix'],elec_colors,numbers=elec_nums, label_offset=label_offset)

        if self.hem=='lh':
            azimuth=180
        elif self.hem=='rh':
            azimuth=0
        mlab.view(azimuth, elevation=90)

        mlab.title('%s recon anatomy'%(self.subj),size=0.3)

        arr = mlab.screenshot(antialiased=True)
        if screenshot:
            plt.figure(figsize=(20,10))
            plt.imshow(arr, aspect='equal')
            plt.axis('off')
            plt.show()
        if showfig:
            mlab.show()
        return mesh, mlab

    def plot_erps(self, erp_matrix, time_scale_factor=0.03, z_scale_factor=3.0, showfig=True, screenshot=False):
        import mayavi
        import plotting.ctmr_brain_plot as ctmr_brain_plot
        import SupplementalFiles.FS_colorLUT as FS_colorLUT
        #use mean normal vector
        #no anat color map option
        #time *-1 if left hemisphere
        #centering the time series more accurately
        #plotting all lines without the loop
        #mean normal as the offset for the erp lines' x-coordinate

        cmap = FS_colorLUT.get_lut()

        anatomy_labels = scipy.io.loadmat(os.path.join(self.elecs_dir,'TDT_elecs_all.mat'))['anatomy'][:,3]

        mesh, points, mlab = self.plot_brain(showfig=False)
        elecmatrix = self.get_elecs()['elecmatrix']
        for c in range(erp_matrix.shape[1]):
            b = anatomy_labels[c]
            if b != 'NaN':
                this_label = b[0]
                if b[0][0:3]!='ctx' and b[0][0:4] != 'Left' and b[0][0:5] != 'Right' and b[0][0:5] != 'Brain' and b[0] != 'Unknown':
                    this_label = 'ctx-%s-%s'%('lh', b[0])

                if this_label != '':
                    if this_label not in cmap:
                        #in case the label was manually assigned, and not found in the LUT colormap dictionary
                        el_color = matplotlib.cm.get_cmap('viridis').colors[int(float(np.where(brain_areas==b)[0])/float(len(brain_areas)))]
                    else:
                        el_color = np.array(cmap[this_label])/255.

            el_color = tuple(el_color)
            elec_coord = elecmatrix[c,:]
            mlab.points3d(elec_coord[0],elec_coord[1],elec_coord[2], scale_factor = 0.25, color = (1.0, 0.0, 0.0), resolution=25)
            erp = erp_matrix[:,c]
            mlab.plot3d(np.array([elec_coord[0] for i in range(erp_matrix.shape[0])])-2.0, ((np.array([i for i in range(-50,55)]))*time_scale_factor+elec_coord[1])[::-1], erp*z_scale_factor+elec_coord[2],\
                            figure=mlab.gcf(),color=(el_color),tube_radius=0.15,tube_sides=3)
        
        arr = mlab.screenshot(antialiased=True)
        if screenshot:
            plt.figure(figsize=(20,10))
            plt.imshow(arr, aspect='equal')
            plt.axis('off')
            plt.show()

        if showfig:
            mlab.show()
        
        return mesh, points, mlab

    def plot_recon_anatomy_compare_warped(self, template, elecfile_prefix='TDT_elecs_all',showfig=True, screenshot=False, opacity=1.0):
        import mayavi
        import plotting.ctmr_brain_plot as ctmr_brain_plot
        import SupplementalFiles.FS_colorLUT as FS_colorLUT

        subj_brain = scipy.io.loadmat(self.pial_surf_file[self.hem])
        template_pial_surf_file = os.path.join(self.subj_dir, template, 'Meshes', self.hem+'_pial_trivert.mat')
        template_brain = scipy.io.loadmat(template_pial_surf_file)

        # Get native space and warped electrodes
        subj_e = self.get_elecs(elecfile_prefix = elecfile_prefix)
        template_e = self.get_elecs(elecfile_prefix = elecfile_prefix+'_warped')
        
        subj_brain_width = np.abs(np.max(subj_brain['vert'][:,1])-np.min(subj_brain['vert'][:,1]))
        template_brain_width = np.abs(np.max(template_brain['vert'][:,1])-np.min(template_brain['vert'][:,1]))
        
        subj_e['elecmatrix'][:,1] = subj_e['elecmatrix'][:,1]-((subj_brain_width+template_brain_width)/4)
        template_e['elecmatrix'][:,1] = template_e['elecmatrix'][:,1]+((subj_brain_width+template_brain_width)/4)

        subj_brain['vert'][:,1] = subj_brain['vert'][:,1]-((subj_brain_width+template_brain_width)/4)
        template_brain['vert'][:,1] = template_brain['vert'][:,1]+((subj_brain_width+template_brain_width)/4)
        
        # Plot the pial surface
        subj_mesh, mlab = ctmr_brain_plot.ctmr_gauss_plot(subj_brain['tri'], subj_brain['vert'], color=(0.8, 0.8, 0.8))
        template_mesh, mlab = ctmr_brain_plot.ctmr_gauss_plot(template_brain['tri'], template_brain['vert'], color=(0.8, 0.8, 0.8),new_fig=False)
        
        # Add the electrodes, colored by anatomical region
        elec_colors = np.zeros((subj_e['elecmatrix'].shape[0], subj_e['elecmatrix'].shape[1]))

        # Import freesurfer color lookup table as a dictionary
        cmap = FS_colorLUT.get_lut()

        # Make a list of electrode numbers
        if self.zero_indexed_electrodes:
            elec_numbers = np.arange(subj_e['elecmatrix'].shape[0])
        else:
            elec_numbers = np.arange(subj_e['elecmatrix'].shape[0])+1

        # Find all the unique brain areas in this subject
        brain_areas = np.unique(subj_e['anatomy'][:,3])

        # Loop through unique brain areas and plot the electrodes in each brain area
        for b in brain_areas:
            # Add relevant extra information to the label if needed for the color LUT
            if b != 'NaN':
                this_label = b[0]
                if b[0][0:3]!='ctx' and b[0][0:4] != 'Left' and b[0][0:5] != 'Right' and b[0][0:5] != 'Brain' and b[0] != 'Unknown':
                    this_label = 'ctx-%s-%s'%(self.hem, b[0])
                    print(this_label)
                    if this_label != '':
                        if this_label not in cmap:
                            #in case the label was manually assigned, and not found in the LUT colormap dictionary
                            el_color = matplotlib.cm.get_cmap('viridis').colors[int(float(np.where(brain_areas==b)[0])/float(len(brain_areas)))]
                        else:
                            el_color = np.array(cmap[this_label])/255.
                    ctmr_brain_plot.el_add(np.atleast_2d(subj_e['elecmatrix'][subj_e['anatomy'][:,3]==b,:]), 
                                           color=tuple(el_color), numbers=elec_numbers[subj_e['anatomy'][:,3]==b])

                    ctmr_brain_plot.el_add(np.atleast_2d(template_e['elecmatrix'][subj_e['anatomy'][:,3]==b,:]), 
                                           color=tuple(el_color), numbers=elec_numbers[subj_e['anatomy'][:,3]==b])
        if self.hem=='lh':
            azimuth=180
        elif self.hem=='rh':
            azimuth=0
        mlab.view(azimuth, elevation=90)

        #adjust transparency of brain mesh
        subj_mesh.actor.property.opacity = opacity
        template_mesh.actor.property.opacity = opacity 

        arr = mlab.screenshot(antialiased=True)
        if screenshot:
            plt.figure(figsize=(20,10))
            plt.imshow(arr, aspect='equal')
            plt.axis('off')
            plt.show()
        if showfig:
            mlab.show()
        return subj_mesh, template_mesh, mlab

    <|MERGE_RESOLUTION|>--- conflicted
+++ resolved
@@ -1224,10 +1224,6 @@
     def get_elecs(self, elecfile_prefix='TDT_elecs_all', roi=None):
         '''utility function to get electrode coordinate matrix of all electrodes in a certain anatomical region'''
 
-<<<<<<< HEAD
-        if roi==None:
-            return scipy.io.loadmat(os.path.join(self.elecs_dir,'%s.mat'%(elecfile_prefix)))
-=======
         e = {'elecmatrix': [], 'anatomy': []}
         elecfile = os.path.join(self.elecs_dir,'%s.mat'%(elecfile_prefix))
         if os.path.isfile(elecfile):
@@ -1237,7 +1233,6 @@
                 elecmatrix = e['elecmatrix'][roi_indices,:]
                 anatomy = e['anatomy'][roi_indices,:]
                 e = {'elecmatrix': elecmatrix, 'anatomy': anatomy}
->>>>>>> b09d6835
         else:
             elecfile = scipy.io.loadmat(os.path.join(self.elecs_dir,'%s.mat'%(elecfile_prefix)))
             roi_indices = np.where(elecfile['anatomy'][:,3]==roi)[0]
